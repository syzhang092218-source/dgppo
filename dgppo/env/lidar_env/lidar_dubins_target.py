import jax.numpy as jnp
import pathlib
import numpy as np
import jax.random as jr
import jax
import matplotlib.pyplot as plt

from typing import Optional, Tuple, NamedTuple, List
from matplotlib.patches import Polygon
from matplotlib.pyplot import Axes

from dgppo.env.obstacle import Obstacle
from dgppo.env.plot import get_obs_collection, get_f1tenth_body, render_graph
from dgppo.env.utils import get_node_goal_rng
from dgppo.trainer.data import Rollout
from dgppo.utils.graph import GraphsTuple, GetGraph, EdgeBlock
from dgppo.utils.typing import Action, Array, State, AgentState, Cost, Pos2d, Reward, Done, Info
from dgppo.env.lidar_env.base import LidarEnvState
from dgppo.env.lidar_env.lidar_target import LidarTarget
from dgppo.utils.utils import tree_index, MutablePatchCollection, save_anim, merge01, jax_vmap


class LidarMoveObsEnvState(NamedTuple):
    agent: State
    goal: State
    obstacle: Obstacle
    move_obs: State

    @property
    def n_agent(self) -> int:
        return self.agent.shape[0]


LidarMoveObsGraphsTuple = GraphsTuple[State, LidarMoveObsEnvState]


class LidarDubinsTarget(LidarTarget):
    AGENT = 0
    GOAL = 1
    OBSTACLE = 2
    MOVE_OBS = 3

    PARAMS = {
        "car_radius": 0.3,
        "comm_radius": 10,
        "n_rays": 32,
<<<<<<< HEAD
        "obs_angle": jnp.deg2rad(120),
=======
        "obs_angle": jnp.deg2rad(360),
>>>>>>> 7fd748da
        "obs_len_range": [0.1, 0.3],
        "n_obs": 0,
        "n_move_obs": 1,
        'move_obs_vel': 0.3,
        'move_obs_radius': 0.25,
        "default_area_size": 5.0,
        "dist2goal": 0.01,
        "top_k_rays": 8,
    }

    def __init__(
            self,
            num_agents: int,
            area_size: Optional[float] = None,
            max_step: int = 128,
            dt: float = 0.03,
            params: dict = None
    ):
        area_size = LidarDubinsTarget.PARAMS["default_area_size"] if area_size is None else area_size
        super(LidarDubinsTarget, self).__init__(num_agents, area_size, max_step, dt, params)

    @property
    def state_dim(self) -> int:
        return 5  # x, y, cos(theta), sin(theta), v

    @property
    def node_dim(self) -> int:
        return 9  # state dim (5) + indicator: agent: 0001, goal: 0010, obstacle: 0100, move_obs: 1000

    @property
    def action_dim(self) -> int:
        return 2  # omega, acc

    @property
    def n_cost(self) -> int:
        return 2

    @property
    def cost_components(self) -> Tuple[str, ...]:
        # return "agent collisions", "obs collisions", "move obs collisions"
        return "obs collisions", "move obs collisions"

    def reset_test(self) -> GraphsTuple:
        states = jnp.array([[0.5, 1.5, 1., 0., 0.]])
        goals = jnp.array([[3.5, 1.5, 0., 0., 0.]])
        move_obstacles = jnp.array([[1.3, 1.5, 0., 0., 0.]])
        env_state = LidarMoveObsEnvState(states, goals, None, move_obstacles)
        return self.get_graph(env_state)

    def reset(self, key: Array) -> GraphsTuple:
        # return self.reset_test()
        # randomly generate obstacles
        n_rng_obs = self._params["n_obs"]
        assert n_rng_obs >= 0
        if n_rng_obs == 0:
            obstacles = None
        else:
            obstacle_key, key = jr.split(key, 2)
            obs_pos = jr.uniform(obstacle_key, (n_rng_obs, 2), minval=0, maxval=self.area_size)
            length_key, key = jr.split(key, 2)
            obs_len = jr.uniform(
                length_key,
                (self._params["n_obs"], 2),
                minval=self._params["obs_len_range"][0],
                maxval=self._params["obs_len_range"][1],
            )
            theta_key, key = jr.split(key, 2)
            obs_theta = jr.uniform(theta_key, (n_rng_obs,), minval=-jnp.pi, maxval=jnp.pi)
            obstacles = self.create_obstacles(obs_pos, obs_len[:, 0], obs_len[:, 1], obs_theta)

        # randomly generate agent and goal
        states, goals = get_node_goal_rng(
            key, self.area_size, 2, self.num_agents, 2.2 * self.params["car_radius"], obstacles)
        agent_pos = states[:, :2]
        theta_key, key = jr.split(key, 2)
        thetas = jr.uniform(theta_key, (self.num_agents,), minval=0, maxval=2 * np.pi)
        theta_states = jnp.stack([jnp.cos(thetas), jnp.sin(thetas)], axis=-1)
        states = jnp.concatenate([states, theta_states, jnp.zeros((self.num_agents, 1), dtype=states.dtype)], axis=1)
        goals = jnp.concatenate([goals, jnp.zeros((self.num_agents, 3), dtype=goals.dtype)], axis=1)

        # generate moving obstacles
        if self.params['n_move_obs'] == 0:
            move_obstacles = None
        else:
            def get_obs_(inp):
                this_key, _, center_theta_ = inp
                theta_key_, this_key = jr.split(this_key, 2)
                # theta_ = jr.uniform(theta_key_, (), minval=0, maxval=2 * jnp.pi)
                # center_ = (self._params['R'] * 2 / 3 * jnp.array([jnp.cos(center_theta_), jnp.sin(center_theta_)])
                #            + self.area_size / 2)  # center of the trajectory of the moving obstacle
                # assert center_.shape == (2,)
                # pos_ = center_ + (self._params['R'] * 2 / 3) * jnp.array([jnp.cos(theta_), jnp.sin(theta_)])
                pos_ = jr.uniform(this_key, (2,), minval=0, maxval=self.area_size)
                assert pos_.shape == (2,)
                return this_key, pos_, center_theta_

            def non_valid_obs_(inp):
                _, pos_, _ = inp
                dist_min_agents = jnp.linalg.norm(agent_pos - pos_, axis=1).min()
                return dist_min_agents < self._params["car_radius"] + self._params["move_obs_radius"]

            def get_valid_obs_(carry, inp):
                this_key, center_theta_ = inp
                theta_key_, this_key = jr.split(this_key, 2)
                # theta_ = jr.uniform(theta_key_, (), minval=0, maxval=2 * jnp.pi)
                # # center_theta_ = center_thetas[0]
                # center_ = (self._params['R'] * 2 / 3 * jnp.array([jnp.cos(center_theta_), jnp.sin(center_theta_)])
                #            + self.area_size / 2)  # center of the trajectory of the moving obstacle
                # assert center_.shape == (2,)
                # pos_ = center_ + (self._params['R'] * 2 / 3) * jnp.array([jnp.cos(theta_), jnp.sin(theta_)])
                pos_ = jr.uniform(this_key, (2,), minval=0, maxval=self.area_size)
                assert pos_.shape == (2,)
                _, valid_obs_, _ = jax.lax.while_loop(
                    non_valid_obs_, get_obs_, (this_key, pos_, center_theta_))
                return carry, valid_obs_

            obs_key, key = jr.split(key, 2)
            obs_key = jr.split(obs_key, self.params['n_move_obs'])
            center_thetas = jnp.linspace(0, 2 * jnp.pi, self.params['n_move_obs'] + 1)[:-1]
            _, obs_pos = jax.lax.scan(get_valid_obs_, None, (obs_key, center_thetas))
            v_dir = jnp.stack([jnp.cos(center_thetas - jnp.pi / 2), jnp.sin(center_thetas - jnp.pi / 2)], axis=-1)
            obs_vel = jnp.ones((self.params['n_move_obs'], 1)) * self._params['move_obs_vel']
            # move_obstacles = jnp.concatenate([obs_pos, v_dir, obs_vel], axis=-1)
            move_obstacles = jnp.concatenate([obs_pos, jnp.zeros_like(v_dir), jnp.zeros_like(obs_vel)], axis=-1)

        env_states = LidarMoveObsEnvState(states, goals, obstacles, move_obstacles)
        # env_states = LidarEnvState(states, goals, obstacles)

        # get lidar data
        lidar_data = self.get_lidar_data(states, obstacles)

        return self.get_graph(env_states, lidar_data)

    def agent_step_euler(self, agent_states: AgentState, action: Action) -> AgentState:
        assert action.shape == (self.num_agents, self.action_dim)
        assert agent_states.shape == (self.num_agents, self.state_dim)

        # convert action
        #

        def single_agent_step(x, u):
            theta = jnp.arctan2(x[3], x[2])
            theta_next = theta + u[0] * 0.4 * self.dt
            x_next = jnp.array([
                x[0] + x[4] * jnp.cos(theta) * self.dt,
                x[1] + x[4] * jnp.sin(theta) * self.dt,
                jnp.cos(theta_next),
                jnp.sin(theta_next),
                x[4] + u[1] * self.dt * 10.
            ])
            return x_next

        n_state_agent_new = jax.vmap(single_agent_step)(agent_states, action)

        # jax.debug.breakpoint()

        assert n_state_agent_new.shape == (self.num_agents, self.state_dim)
        return self.clip_state(n_state_agent_new)

    def state2feat(self, state: State) -> Array:
        vx = state[4] * state[2]
        vy = state[4] * state[3]
        feat = jnp.concatenate([state[:2], vx[None], vy[None]], axis=-1)
        assert feat.shape == (self.edge_dim,)
        return feat

    def step(
            self, graph: LidarMoveObsGraphsTuple, action: Action, get_eval_info: bool = False
    ) -> Tuple[LidarMoveObsGraphsTuple, Reward, Cost, Done, Info]:
        # get information from graph
        agent_states = graph.type_states(type_idx=0, n_type=self.num_agents)
        goals = graph.type_states(type_idx=1, n_type=self.num_goals)
        obstacles = graph.env_states.obstacle if self.params['n_obs'] > 0 else None

        # calculate next states
        action = self.clip_action(action)
        next_agent_states = self.agent_step_euler(agent_states, action)
        lidar_data_next = self.get_lidar_data(next_agent_states, obstacles)
        info = {}

        # # calculate next goals
        # thetas = jnp.arctan2(goals[:, 1] - self.area_size / 2, goals[:, 0] - self.area_size / 2)
        # thetas_next = thetas + self._params['goal_vel'] * self.dt / self._params['R']
        # next_goal_pos = jnp.stack([self.area_size / 2 + self._params['R'] * jnp.cos(thetas_next),
        #                            self.area_size / 2 + self._params['R'] * jnp.sin(thetas_next)], axis=-1)
        # next_goal_vel = jnp.stack([-self._params['goal_vel'] * jnp.sin(thetas_next),
        #                            self._params['goal_vel'] * jnp.cos(thetas_next)], axis=-1)
        # next_goals = goals.at[:, :2].set(next_goal_pos).at[:, 2:].set(next_goal_vel)

        # calculate next moving obstacles
        move_obs = graph.env_states.move_obs
        # center_thetas = jnp.linspace(0, 2 * jnp.pi, self.params['n_move_obs'] + 1)[:-1]
        # center_pos = (self._params['R'] * 2 / 3 *
        #               jnp.stack([jnp.cos(center_thetas), jnp.sin(center_thetas)], axis=-1) + self.area_size / 2)
        # obs_thetas = jnp.arctan2(move_obs[:, 1] - center_pos[:, 1], move_obs[:, 0] - center_pos[:, 0])
        # obs_thetas_next = obs_thetas + self._params['move_obs_vel'] * self.dt / (self._params['R'] * 2 / 3)
        # next_obs_pos = center_pos + (self._params['R'] * 2 / 3) * jnp.stack([jnp.cos(obs_thetas_next),
        #                                                                      jnp.sin(obs_thetas_next)], axis=-1)
        # next_obs_vel = self._params['move_obs_vel'] * jnp.stack([-jnp.sin(obs_thetas_next),
        #                                                          jnp.cos(obs_thetas_next)], axis=-1)
        # next_move_obs = jnp.concatenate([next_obs_pos, next_obs_vel], axis=-1)

        next_state = LidarMoveObsEnvState(next_agent_states, goals, obstacles, move_obs)

        # the episode ends when reaching max_episode_steps
        done = jnp.array(False)

        # compute reward and cost
        reward = self.get_reward(graph, action)
        cost = self.get_cost(graph)
        assert reward.shape == tuple()

        return self.get_graph(next_state, lidar_data_next), reward, cost, done, info

    def get_cost(self, graph: LidarMoveObsGraphsTuple) -> Cost:
        cost_0 = super(LidarDubinsTarget, self).get_cost(graph)
        cost_0 = cost_0[:, 1][:, None]

        # collision between agents and moving obstacles
        agent_pos = graph.type_states(type_idx=0, n_type=self.num_agents)[:, :2]
        move_obs = graph.type_states(type_idx=3, n_type=self.params['n_move_obs'])[:, :2]
        dist = jnp.linalg.norm(agent_pos[:, None, :] - move_obs[None, :, :], axis=-1)
        move_obs_cost: Array = self.params['car_radius'] + self.params['move_obs_radius'] - dist.min(axis=1)

        eps = 0.5
        cost_1 = jnp.where(move_obs_cost <= 0.0, move_obs_cost - eps, move_obs_cost + eps)
        cost_1 = jnp.clip(cost_1, -1.0, 1.0)

        cost = jnp.concatenate([cost_0, cost_1[:, None]], axis=-1)
        return cost

    def edge_blocks(self, state: LidarMoveObsEnvState, lidar_data: Optional[Pos2d] = None) -> List[EdgeBlock]:
        lidar_target_env_state = LidarEnvState(state.agent, state.goal, state.obstacle)
        edge_blocks = super(LidarDubinsTarget, self).edge_blocks(lidar_target_env_state, lidar_data)
        # return edge_blocks

        # agent - moving obstacle connection
        agent_pos = state.agent[:, :2]
        move_obs = state.move_obs[:, :2]
        pos_diff = agent_pos[:, None, :] - move_obs[None, :, :]
        edge_feats = (jax_vmap(self.state2feat)(state.agent)[:, None, :] -
                      jax_vmap(self.state2feat)(state.move_obs)[None, :, :])
        dist = jnp.linalg.norm(pos_diff, axis=-1)
        agent_obs_mask = jnp.less(dist, self._params['comm_radius'])

        # calculate the angle between the agent heading and the agent-obs direction
        obs_dir = -pos_diff
        obs_dir = obs_dir / jnp.linalg.norm(obs_dir, axis=-1, keepdims=True)
        agent_heading = state.agent[:, 2:4]
        # agent_heading = agent_heading / jnp.linalg.norm(agent_heading, axis=-1, keepdims=True)
        cos_angle = jnp.sum(agent_heading[:, None, :] * obs_dir[None, :, :], axis=-1)[0]
        assert cos_angle.shape == (self.num_agents, self.params['n_move_obs'])
        agent_obs_mask = jnp.logical_and(agent_obs_mask, jnp.greater(cos_angle, jnp.cos(self._params['obs_angle'] / 2)))

        id_agent = jnp.arange(self.num_agents)
        n_hits = self._params["top_k_rays"] * self.num_agents if self.params["n_obs"] > 0 else 0
        id_obs = self.num_agents + self.num_goals + n_hits + jnp.arange(self.params['n_move_obs'])
        agent_obs_edges = EdgeBlock(edge_feats, agent_obs_mask, id_agent, id_obs)

        edge_blocks.append(agent_obs_edges)
        return edge_blocks

    def get_graph(self, state: LidarMoveObsEnvState, lidar_data: Pos2d = None) -> GraphsTuple:
        n_hits = self._params["top_k_rays"] * self.num_agents if self.params["n_obs"] > 0 else 0
        n_move = self.params['n_move_obs']
        n_nodes = self.num_agents + self.num_goals + n_hits + n_move

        if lidar_data is not None:
            lidar_data = merge01(lidar_data)

        # node features
        # states
        node_feats = jnp.zeros((self.num_agents + self.num_goals + n_hits + n_move, self.node_dim))
        node_feats = node_feats.at[:self.num_agents, :self.state_dim].set(state.agent)
        node_feats = node_feats.at[self.num_agents: self.num_agents + self.num_goals, :self.state_dim].set(
            state.goal)
        if lidar_data is not None:
            node_feats = node_feats.at[self.num_agents + self.num_goals:
                                       self.num_agents + self.num_goals + n_hits, :2].set(lidar_data)
        if n_move > 0:
            node_feats = node_feats.at[-n_move:, :self.state_dim].set(state.move_obs)

        # indicators
        node_feats = node_feats.at[:self.num_agents, self.state_dim + 3].set(1.)  # agent
        node_feats = (
            node_feats.at[self.num_agents: self.num_agents + self.num_goals, self.state_dim + 2].set(1.))  # goal
        if n_hits > 0:
            node_feats = node_feats.at[self.num_agents + self.num_goals:
                                       self.num_agents + self.num_goals + n_hits, self.state_dim + 1].set(1.)
        if n_move > 0:
            node_feats = node_feats.at[-n_move:, self.state_dim].set(1.)

        # node type
        node_type = -jnp.ones(n_nodes, dtype=jnp.int32)
        node_type = node_type.at[: self.num_agents].set(LidarDubinsTarget.AGENT)
        node_type = node_type.at[self.num_agents: self.num_agents + self.num_goals].set(LidarDubinsTarget.GOAL)
        if n_hits > 0:
            node_type = node_type.at[self.num_agents + self.num_goals:
                                     self.num_agents + self.num_goals + n_hits].set(LidarDubinsTarget.OBS)
        if n_move > 0:
            node_type = node_type.at[-n_move:].set(LidarDubinsTarget.MOVE_OBS)

        # edge blocks
        edge_blocks = self.edge_blocks(state, lidar_data)

        # create graph
        states = jnp.concatenate([state.agent, state.goal], axis=0)
        if lidar_data is not None:
            lidar_states = jnp.concatenate(
                [lidar_data, jnp.zeros((n_hits, self.state_dim - lidar_data.shape[1]))], axis=1)
            states = jnp.concatenate([states, lidar_states], axis=0)
        if n_move > 0:
            states = jnp.concatenate([states, state.move_obs], axis=0)
        return GetGraph(
            nodes=node_feats,
            node_type=node_type,
            edge_blocks=edge_blocks,
            env_states=state,
            states=states
        ).to_padded()

    def state_lim(self, state: Optional[State] = None) -> Tuple[State, State]:
        lower_lim = jnp.array([0., 0., -1, -1, 0.])
        upper_lim = jnp.array([self.area_size, self.area_size, 1, 1, 0.5])
        return lower_lim, upper_lim

    def get_render_data(self, rollout: Rollout, Ta_is_unsafe: Array = None) -> Tuple[dict, dict]:
        n_hits = self._params["top_k_rays"] * self.num_agents if self.params["n_obs"] > 0 else 0
        graph0 = tree_index(rollout.graph, 0)
        n_moving_node = self.num_agents + self.num_goals + self.params['n_move_obs']

        T_moving_node_pos = []
        T_edge_index = []
        T_edge_node_pos = []
        T_edge_colors = []
        for kk in range(rollout.actions.shape[0]):
            graph_t = tree_index(rollout.graph, kk)

            # get positions of nodes
            agent_pos = graph_t.type_states(type_idx=0, n_type=self.num_agents)[:, :2]
            goal_pos = graph_t.type_states(type_idx=1, n_type=self.num_goals)[:, :2]
            obs_pos = graph_t.type_states(type_idx=3, n_type=self.params['n_move_obs'])[:, :2]
            T_moving_node_pos.append(jnp.concatenate([goal_pos, obs_pos, agent_pos], axis=0))

            # get edge index
            e_edge_index_t = np.stack([graph_t.senders, graph_t.receivers], axis=0)
            is_pad_t = np.any(e_edge_index_t ==
                              self.num_agents + self.num_goals + n_hits + self.params['n_move_obs'], axis=0)
            e_edge_index_t = e_edge_index_t[:, ~is_pad_t]
            T_edge_index.append(e_edge_index_t)

            # get positions of nodes in edges
            T_edge_node_pos.append(graph_t.states[:, :2])

            # get edge colors
            e_is_goal_t = (self.num_agents <= graph_t.senders) & (graph_t.senders < self.num_agents + self.num_goals)
            e_is_goal_t = e_is_goal_t[~is_pad_t]
            e_colors_t = ["#2fdd00" if e_is_goal_t[ii] else "0.2" for ii in range(e_edge_index_t.shape[1])]
            T_edge_colors.append(e_colors_t)

        settings = {
            "n_static_node": 0,
            "n_moving_node": n_moving_node,
            "moving_node_r": [self.params["car_radius"]] * self.num_goals +
                             [self.params["move_obs_radius"]] * self.params['n_move_obs'] +
                             [self.params["car_radius"]] * self.num_agents,
            "moving_node_color": ["#2fdd00"] * self.num_goals +
                                 ["#ff0000"] * self.params['n_move_obs'] + ["#0068ff"] * self.num_agents,
            "moving_node_labels": [None] * (self.num_goals + self.params['n_move_obs']) +
                                  [f"{i}" for i in range(self.num_agents)],
            "cost_components": self.cost_components,
            "obstacle_color": "#8a0000"
        }
        T_data = {
            "T_moving_node_pos": T_moving_node_pos,
            "Ta_is_unsafe": Ta_is_unsafe,
            "T_costs": rollout.costs,
            "T_rewards": rollout.rewards,
            "T_edge_index": T_edge_index,
            "T_edge_node_pos": T_edge_node_pos,
            "T_edge_colors": T_edge_colors,
            "static_obstacles": graph0.env_states.obstacle
        }

        # # add heading and steering angle
        T_heading = []
        # T_steering = []
        for kk in range(rollout.actions.shape[0]):
            graph_t = tree_index(rollout.graph, kk)
            agent_states = graph_t.type_states(type_idx=0, n_type=self.num_agents)
            thetas = jnp.arctan2(agent_states[:, 3], agent_states[:, 2])
            invalid_thetas = jnp.full((self.num_goals + self.params['n_move_obs'],), jnp.nan)
            T_heading.append(jnp.concatenate([invalid_thetas, thetas]))
            # T_heading.append(thetas)
            # T_steering.append(jnp.concatenate([invalid_thetas, rollout.actions[kk, :, 0] * jnp.deg2rad(20) + thetas]))
        T_data["T_heading"] = T_heading
        # T_data["T_steering"] = T_steering
        settings["heading_color"] = "#ffed47"
        # settings["steering_color"] = "#ffffff"

        return settings, T_data

    def render_video(
            self,
            rollout: Rollout,
            video_path: pathlib.Path,
            Ta_is_unsafe=None,
            viz_opts: dict = None,
            dpi: int = 100,
            **kwargs
    ) -> None:

        settings, T_data = self.get_render_data(rollout, Ta_is_unsafe)

        render_graph(
            side_length=self.area_size,
            dim=2,
            T=rollout.actions.shape[0],
            video_path=video_path,
            settings=settings,
            T_data=T_data,
            dpi=dpi,
            **kwargs
        )<|MERGE_RESOLUTION|>--- conflicted
+++ resolved
@@ -44,11 +44,7 @@
         "car_radius": 0.3,
         "comm_radius": 10,
         "n_rays": 32,
-<<<<<<< HEAD
         "obs_angle": jnp.deg2rad(120),
-=======
-        "obs_angle": jnp.deg2rad(360),
->>>>>>> 7fd748da
         "obs_len_range": [0.1, 0.3],
         "n_obs": 0,
         "n_move_obs": 1,
